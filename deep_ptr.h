--- conflicted
+++ resolved
@@ -43,11 +43,7 @@
     return std::make_unique<delegating_control_block>(delegate_->clone());
   }
 
-<<<<<<< HEAD
   T* release() override { return delegate_->release(); }
-=======
-  T *release() override { return delegate_->release(); }
->>>>>>> e76ecd7e
 
   T *ptr() override { return delegate_->ptr(); }
 };
@@ -267,10 +263,98 @@
 }
 
 //
-<<<<<<< HEAD
+// deep_ptr comparisons
+//
+
+template <typename T, typename U>
+bool operator==(const deep_ptr<T> &t, const deep_ptr<U> &u) noexcept {
+  return t.get() == u.get();
+}
+
+template <typename T, typename U>
+bool operator!=(const deep_ptr<T> &t, const deep_ptr<U> &u) noexcept {
+  return t.get() != u.get();
+}
+
+template <typename T, typename U>
+bool operator<(const deep_ptr<T> &t, const deep_ptr<U> &u) noexcept {
+  return t.get() < u.get();
+}
+
+template <typename T, typename U>
+bool operator>(const deep_ptr<T> &t, const deep_ptr<U> &u) noexcept {
+  return t.get() > u.get();
+}
+
+template <typename T, typename U>
+bool operator<=(const deep_ptr<T> &t, const deep_ptr<U> &u) noexcept {
+  return t.get() <= u.get();
+}
+
+template <typename T, typename U>
+bool operator>=(const deep_ptr<T> &t, const deep_ptr<U> &u) noexcept {
+  return t.get() >= u.get();
+}
+
+
+template <typename T>
+bool operator==(const deep_ptr<T> &t, std::nullptr_t) noexcept {
+  return t.get() == nullptr;
+}
+template <typename T>
+bool operator==(std::nullptr_t, const deep_ptr<T> &t) noexcept {
+  return nullptr == t.get();
+}
+
+template <typename T>
+bool operator!=(const deep_ptr<T> &t, std::nullptr_t) noexcept {
+  return t.get() != nullptr;
+}
+template <typename T>
+bool operator!=(std::nullptr_t, const deep_ptr<T> &t) noexcept {
+  return nullptr != t.get();
+}
+
+template <typename T>
+bool operator<(const deep_ptr<T> &t, std::nullptr_t) noexcept {
+  return t.get() < nullptr;
+}
+template <typename T>
+bool operator<(std::nullptr_t, const deep_ptr<T> &t) noexcept {
+  return nullptr < t.get();
+}
+
+template <typename T>
+bool operator>(const deep_ptr<T> &t, std::nullptr_t) noexcept {
+  return t.get() > nullptr;
+}
+template <typename T>
+bool operator>(std::nullptr_t, const deep_ptr<T> &t) noexcept {
+  return nullptr > t.get();
+}
+
+template <typename T>
+bool operator<=(const deep_ptr<T> &t, std::nullptr_t) noexcept {
+  return t.get() <= nullptr;
+}
+template <typename T>
+bool operator<=(std::nullptr_t, const deep_ptr<T> &t) noexcept {
+  return nullptr <= t.get();
+}
+
+template <typename T>
+bool operator>=(const deep_ptr<T> &t, std::nullptr_t) noexcept {
+  return t.get() >= nullptr;
+}
+template <typename T>
+bool operator>=(std::nullptr_t, const deep_ptr<T> &t) noexcept {
+  return nullptr >= t.get();
+}
+
+//
 // Casts
 //
-//
+
 namespace std {
 
 template <typename T, typename U> deep_ptr<U> static_pointer_cast(const deep_ptr<T>& p)
@@ -306,92 +390,3 @@
 }
 
 } // end namespace std
-=======
-// deep_ptr comparisons
-//
-
-template <typename T, typename U>
-bool operator==(const deep_ptr<T> &t, const deep_ptr<U> &u) noexcept {
-  return t.get() == u.get();
-}
-
-template <typename T, typename U>
-bool operator!=(const deep_ptr<T> &t, const deep_ptr<U> &u) noexcept {
-  return t.get() != u.get();
-}
-
-template <typename T, typename U>
-bool operator<(const deep_ptr<T> &t, const deep_ptr<U> &u) noexcept {
-  return t.get() < u.get();
-}
-
-template <typename T, typename U>
-bool operator>(const deep_ptr<T> &t, const deep_ptr<U> &u) noexcept {
-  return t.get() > u.get();
-}
-
-template <typename T, typename U>
-bool operator<=(const deep_ptr<T> &t, const deep_ptr<U> &u) noexcept {
-  return t.get() <= u.get();
-}
-
-template <typename T, typename U>
-bool operator>=(const deep_ptr<T> &t, const deep_ptr<U> &u) noexcept {
-  return t.get() >= u.get();
-}
-
-
-template <typename T>
-bool operator==(const deep_ptr<T> &t, std::nullptr_t) noexcept {
-  return t.get() == nullptr;
-}
-template <typename T>
-bool operator==(std::nullptr_t, const deep_ptr<T> &t) noexcept {
-  return nullptr == t.get();
-}
-
-template <typename T>
-bool operator!=(const deep_ptr<T> &t, std::nullptr_t) noexcept {
-  return t.get() != nullptr;
-}
-template <typename T>
-bool operator!=(std::nullptr_t, const deep_ptr<T> &t) noexcept {
-  return nullptr != t.get();
-}
-
-template <typename T>
-bool operator<(const deep_ptr<T> &t, std::nullptr_t) noexcept {
-  return t.get() < nullptr;
-}
-template <typename T>
-bool operator<(std::nullptr_t, const deep_ptr<T> &t) noexcept {
-  return nullptr < t.get();
-}
-
-template <typename T>
-bool operator>(const deep_ptr<T> &t, std::nullptr_t) noexcept {
-  return t.get() > nullptr;
-}
-template <typename T>
-bool operator>(std::nullptr_t, const deep_ptr<T> &t) noexcept {
-  return nullptr > t.get();
-}
-
-template <typename T>
-bool operator<=(const deep_ptr<T> &t, std::nullptr_t) noexcept {
-  return t.get() <= nullptr;
-}
-template <typename T>
-bool operator<=(std::nullptr_t, const deep_ptr<T> &t) noexcept {
-  return nullptr <= t.get();
-}
-
-template <typename T>
-bool operator>=(const deep_ptr<T> &t, std::nullptr_t) noexcept {
-  return t.get() >= nullptr;
-}
-template <typename T>
-bool operator>=(std::nullptr_t, const deep_ptr<T> &t) noexcept {
-  return nullptr >= t.get();
-}
->>>>>>> e76ecd7e
